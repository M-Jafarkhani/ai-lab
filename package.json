--- conflicted
+++ resolved
@@ -11,12 +11,9 @@
   "dependencies": {
     "@comunica/query-sparql": "^4.3.0",
     "@radix-ui/react-slot": "^1.2.3",
-<<<<<<< HEAD
     "child_process": "^1.0.2",
-=======
     "@react-three/drei": "^10.4.2",
     "@react-three/fiber": "^9.1.4",
->>>>>>> 63ceb8a3
     "class-variance-authority": "^0.7.1",
     "clsx": "^2.1.1",
     "cytoscape": "^3.32.0",
