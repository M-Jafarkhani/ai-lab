'use client';
import { useState, useEffect, useRef } from "react";
import { Textarea } from "../components/ui/textarea";
import { Button } from "../components/ui/button";
import cytoscape from "cytoscape";
import { parseTtlToGraph } from "../lib/parseTtlToGraph";
import STLViewer from "../components/STLViewer";

export default function Home() {
  const [message, setMessage] = useState("");
  const [response, setResponse] = useState("");
  const [loading, setLoading] = useState(false);
  const [modalContent, setModalContent] = useState('');
  const [edgesList, setEdgesList] = useState([]);
  const [highlightedIndex, setHighlightedIndex] = useState(null);
  const [mode, setMode] = useState("chat"); // "chat" or "sparql"
  const [sparqlResults, setSparqlResults] = useState(null);
  const [uploadedTtlContent, setUploadedTtlContent] = useState(null);
<<<<<<< HEAD
  const dialogRef = useRef(null);
=======
  const [stlUrl, setStlUrl] = useState(null);
>>>>>>> 63ceb8a3

  const cyRef = useRef(null);
  const cyInstance = useRef(null);

  // Example SPARQL queries
  const exampleQueries = [
    {
      name: "Find all Storey elements",
      query: `PREFIX bot: <https://w3id.org/bot#>
PREFIX rdfs: <http://www.w3.org/2000/01/rdf-schema#>
SELECT ?storey ?label
WHERE {
  ?storey a bot:Storey .
  ?storey rdfs:label ?label .
}`
    },
    {
      name: "Find all Walls",
      query: `PREFIX botAiLab: <http://www.aiLab.org/botAiLab#>
PREFIX rdfs: <http://www.w3.org/2000/01/rdf-schema#>
SELECT ?wall ?label
WHERE {
  ?wall a botAiLab:Wall .
  ?wall rdfs:label ?label .
}`
    },
    {
      name: "Find all Columns",
      query: `PREFIX botAiLab: <http://www.aiLab.org/botAiLab#>
PREFIX rdfs: <http://www.w3.org/2000/01/rdf-schema#>
SELECT ?column ?label
WHERE {
  ?column a botAiLab:Column .
  ?column rdfs:label ?label .
}`
    },
    {
      name: "Find elements in Storey 1",
      query: `PREFIX bot: <https://w3id.org/bot#>
PREFIX rdfs: <http://www.w3.org/2000/01/rdf-schema#>
SELECT ?element ?label
WHERE {
  ?storey a bot:Storey .
  ?storey rdfs:label "Storey 1" .
  ?storey bot:containsElement ?element .
  ?element rdfs:label ?label .
}`
    },
    {
      name: "Find all Slabs",
      query: `PREFIX botAiLab: <http://www.aiLab.org/botAiLab#>
PREFIX rdfs: <http://www.w3.org/2000/01/rdf-schema#>
SELECT ?slab ?label
WHERE {
  ?slab a botAiLab:Slab .
  ?slab rdfs:label ?label .
}`
    }
  ];

  const loadExampleQuery = (query) => {
    setMessage(query);
  };


  
  const handleOptimize = async () => {
    setLoading(true);
    try {
      const res = await fetch('/api/optimizer', {
        method: 'POST',
        headers: { 'Content-Type': 'application/json' },
        body: JSON.stringify({ ttlContent: uploadedTtlContent }),
      });
      const data = await res.json();
      if (!res.ok) throw new Error(data.error || 'Unknown error');
      setUploadedTtlContent(data.content);
      setMessage(data.content);
      setModalContent(`✅ Python finished:\n${data.output}`);
      dialogRef.current?.showModal();
    } catch (err) {
      console.error(err);
      setModalContent(`🚨 Optimization failed:\n${err.message}`);
      dialogRef.current?.showModal();
    } finally {
      setLoading(false);
      console.log(uploadedTtlContent);
    }
  };

  const handleSubmit = async (e) => {
    e.preventDefault();
    if (!message.trim()) return;

    setLoading(true);
    setResponse("");
    setSparqlResults(null);

    try {
      if (mode === "sparql") {
        // Handle SPARQL query
        const res = await fetch("/api/sparql", {
          method: "POST",
          headers: { "Content-Type": "application/json" },
          body: JSON.stringify({ 
            sparqlQuery: message,
            ttlContent: uploadedTtlContent 
          }),
        });

        const data = await res.json();
        if (data.error) {
          setResponse("SPARQL Error: " + data.error);
        } else {
          setSparqlResults(data);
          setResponse(`SPARQL Query executed successfully. Found ${data.count} results.`);
        }
      } else {
        // Handle regular chat
        const res = await fetch("/api/chat", {
          method: "POST",
          headers: { "Content-Type": "application/json" },
          body: JSON.stringify({ 
            message,
            ttlContent: uploadedTtlContent 
          }),
        });

        const data = await res.json();
        setResponse(data.reply || "No response");
        
        // If the chat response includes SPARQL results, display them
        if (data.results && data.sparqlQuery) {
          setSparqlResults({
            results: data.results,
            query: data.sparqlQuery,
            count: data.results.length
          });
        }
      }
    } catch (error) {
      setResponse("Error: " + error.message);
    } finally {
      setLoading(false);
    }
  };

  useEffect(() => {
    if (!cyRef.current) return;

    const loadAndRenderGraph = async () => {
      try {
        const res = await fetch("/data/ifc_graph.ttl");
        const ttlContent = await res.text();
        const { nodes, edges, edgesRaw } = await parseTtlToGraph(ttlContent);

        if (cyInstance.current) {
          cyInstance.current.destroy();
        }

        cyInstance.current = cytoscape({
          container: cyRef.current,
          elements: [...nodes, ...edges],
          style: [
            {
              selector: 'node',
              style: {
                label: 'data(label)', // ✅ Use label, not id
                'background-color': '#999',
                color: '#000',
                'text-valign': 'center',
                'text-halign': 'center',
                'font-size': '12px',
                'width': '30px',
                'height': '30px',
                'text-wrap': 'wrap',
                'text-max-width': '50px',
              },
            },
            {
              selector: 'node[label *= "Storey"]',
              style: {
                'background-color': 'blue', // ✅ BLUE for Storey
              },
            },
            {
              selector: 'node[label *= "Wall"]',
              style: {
                'background-color': 'red', // Optional: RED for Wall
              },
            },
            {
              selector: 'node[label *= "Column"]',
              style: {
                'background-color': 'green', // Optional: GREEN for Column
              },
            },
            {
              selector: 'edge',
              style: {
                label: 'data(label)',
                'curve-style': 'bezier',
                'target-arrow-shape': 'triangle',
                'line-color': '#ccc',
                'target-arrow-color': '#ccc',
                'width': 2,
                'font-size': '10px',
                'text-rotation': 'autorotate',
              },
            },
            {
              selector: '.highlighted',
              style: {
                'line-color': 'green',
                'target-arrow-color': 'green',
                'width': 4,
              },
            },
          ],
          layout: { name: 'cose' },
        });

        setEdgesList(edgesRaw);

        cyInstance.current.on("tap", "edge", (evt) => {
          const edge = evt.target;
          const source = edge.source().id();
          const target = edge.target().id();
          const label = edge.data("label");

          const index = edgesRaw.findIndex(
            (e) =>
              e.source === source && e.target === target && e.label === label
          );

          setHighlightedIndex(index);

          cyInstance.current.edges().removeClass("highlighted");
          edge.addClass("highlighted");
        });
      } catch (error) {
        console.error("Error loading TTL or initializing graph:", error);
      }
    };

    loadAndRenderGraph();

    return () => {
      if (cyInstance.current) {
        cyInstance.current.destroy();
      }
    };
  }, []);

  return (
    <div className="flex flex-col items-center min-h-screen p-8 pb-20 sm:p-20">
      <main className="flex flex-col gap-8 items-center w-full max-w-4xl">
        {/* Mode Toggle */}
        <div className="flex gap-2">
          <Button
            variant={mode === "chat" ? "default" : "outline"}
            onClick={() => setMode("chat")}
          >
            Chat
          </Button>
          <Button
            variant={mode === "sparql" ? "default" : "outline"}
            onClick={() => setMode("sparql")}
          >
            SPARQL Query
          </Button>
        </div>

        <form className="flex flex-col gap-2 w-full max-w-md" onSubmit={handleSubmit}>
          {/* TTL File Status */}
          <div className="text-sm text-gray-600 mb-2">
            {uploadedTtlContent ? (
              <span className="text-green-600">✓ Using uploaded TTL file</span>
            ) : (
              <span className="text-blue-600">📁 Using default ifc_graph.ttl</span>
            )}
          </div>
          
          {/* Upload/Optimize/Clear/Upload STL Buttons */}
          <div className="flex gap-2">
            <input
              type="file"
              accept=".ttl,.txt"
              onChange={(e) => {
                const file = e.target.files[0];
                if (file) {
                  const reader = new FileReader();
                  reader.onload = (event) => {
                    const content = event.target.result;
                    setMessage(content);
                    setUploadedTtlContent(content);
                  };
                  reader.readAsText(file);
                }
              }}
              className="hidden"
              id="ttl-upload"
            />
            <label
              htmlFor="ttl-upload"
              className="px-3 py-2 bg-blue-500 text-white rounded hover:bg-blue-600 cursor-pointer text-sm text-center"
            >
              Upload TTL File
            </label>
            <button
              type="button"
              onClick={handleOptimize} 
              className="px-3 py-2 bg-yellow-500 text-white rounded hover:bg-yellow-600 text-sm text-center"
            >
              Optimize TTL
            </button>
<<<<<<< HEAD
            <dialog ref={dialogRef} className="p-4 rounded-lg shadow-lg">
              <pre style={{ whiteSpace: 'pre-wrap' }}>{modalContent}</pre>
              <div style={{ textAlign: 'right', marginTop: '1em' }}>
                <button onClick={() => dialogRef.current?.close()}>Close</button>
              </div>
            </dialog>
=======
            {/* Upload STL Button */}
            <input
              type="file"
              accept=".stl"
              id="stl-upload"
              className="hidden"
              onChange={e => {
                const file = e.target.files[0];
                if (file) setStlUrl(URL.createObjectURL(file));
              }}
            />
            <label
              htmlFor="stl-upload"
              className="px-3 py-2 bg-purple-500 text-white rounded hover:bg-purple-600 cursor-pointer text-sm text-center"
            >
              Upload STL File
            </label>
>>>>>>> 63ceb8a3
            {uploadedTtlContent && (
              <button
                type="button"
                onClick={() => {
                  setUploadedTtlContent(null);
                  setMessage("");
                }}
                className="px-3 py-2 bg-red-500 text-white rounded hover:bg-red-600 text-sm text-center"
              >
                Clear TTL
              </button>
            )}
          </div>
          
          {/* Text Area */}
          <Textarea
            placeholder={mode === "sparql" ? "Enter your SPARQL query..." : "Type your question..."}
            className="w-full"
            rows={4}
            value={message}
            onChange={(e) => setMessage(e.target.value)}
          />
          
          {/* Send Button */}
          <Button type="submit" className="self-end" disabled={loading}>
            {loading ? "Sending..." : mode === "sparql" ? "Execute Query" : "Send"}
          </Button>
        </form>

        {/* Example SPARQL Queries */}
        {mode === "sparql" && (
          <div className="w-full max-w-md">
            <h3 className="font-bold mb-2">Example Queries:</h3>
            <div className="space-y-2">
              {exampleQueries.map((example, index) => (
                <button
                  key={index}
                  onClick={() => loadExampleQuery(example.query)}
                  className="block w-full text-left p-2 text-sm bg-gray-100 hover:bg-gray-200 rounded border"
                >
                  {example.name}
                </button>
              ))}
            </div>
          </div>
        )}

        {/* SPARQL Results */}
        {sparqlResults && (
          <div className="w-full p-4 border rounded bg-blue-50">
            <h3 className="font-bold mb-2">SPARQL Results ({sparqlResults.count} results)</h3>
            <div className="text-sm mb-2">
              <strong>Query:</strong> {sparqlResults.query}
            </div>
            <div className="max-h-60 overflow-auto">
              <pre className="text-xs bg-white p-2 rounded border">
                {JSON.stringify(sparqlResults.results, null, 2)}
              </pre>
            </div>
          </div>
        )}

        <div className="flex w-full h-[400px] justify-center items-center">
          {/* Centered STL Viewer (shows uploaded or default STL) */}
          <div className="bg-gray-100 border rounded flex flex-col items-center justify-center w-full max-w-3xl">
            <div style={{ width: '100%', height: '350px' }}>
              <STLViewer url={stlUrl || '/data/model.stl'} />
            </div>
          </div>
        </div>

        {response && (
          <div className="w-full p-4 border rounded bg-muted text-sm whitespace-pre-line">
            {response}
          </div>
        )}
      </main>
    </div>
  );
}<|MERGE_RESOLUTION|>--- conflicted
+++ resolved
@@ -16,11 +16,8 @@
   const [mode, setMode] = useState("chat"); // "chat" or "sparql"
   const [sparqlResults, setSparqlResults] = useState(null);
   const [uploadedTtlContent, setUploadedTtlContent] = useState(null);
-<<<<<<< HEAD
+  const [stlUrl, setStlUrl] = useState(null);
   const dialogRef = useRef(null);
-=======
-  const [stlUrl, setStlUrl] = useState(null);
->>>>>>> 63ceb8a3
 
   const cyRef = useRef(null);
   const cyInstance = useRef(null);
@@ -337,14 +334,12 @@
             >
               Optimize TTL
             </button>
-<<<<<<< HEAD
             <dialog ref={dialogRef} className="p-4 rounded-lg shadow-lg">
               <pre style={{ whiteSpace: 'pre-wrap' }}>{modalContent}</pre>
               <div style={{ textAlign: 'right', marginTop: '1em' }}>
                 <button onClick={() => dialogRef.current?.close()}>Close</button>
               </div>
             </dialog>
-=======
             {/* Upload STL Button */}
             <input
               type="file"
@@ -362,7 +357,6 @@
             >
               Upload STL File
             </label>
->>>>>>> 63ceb8a3
             {uploadedTtlContent && (
               <button
                 type="button"
